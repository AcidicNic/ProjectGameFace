/*
 * Copyright 2024 Google LLC
 *
 * Licensed under the Apache License, Version 2.0 (the "License");
 * you may not use this file except in compliance with the License.
 * You may obtain a copy of the License at
 *
 *     http://www.apache.org/licenses/LICENSE-2.0
 *
 * Unless required by applicable law or agreed to in writing, software
 * distributed under the License is distributed on an "AS IS" BASIS,
 * WITHOUT WARRANTIES OR CONDITIONS OF ANY KIND, either express or implied.
 * See the License for the specific language governing permissions and
 * limitations under the License.
 */

package com.google.projectgameface;

import static java.lang.Math.abs;
import static java.lang.Math.max;
import static java.lang.Math.round;

import android.accessibilityservice.AccessibilityService;
import android.accessibilityservice.GestureDescription;
import android.annotation.SuppressLint;
import android.app.Instrumentation;
import android.content.BroadcastReceiver;
import android.content.Context;
import android.content.Intent;
import android.content.IntentFilter;
import android.content.SharedPreferences;
import android.content.pm.PackageInfo;
import android.content.pm.PackageManager;
import android.content.pm.Signature;
import android.content.res.Configuration;
import android.content.res.Resources;
import android.graphics.Bitmap;
import android.graphics.Path;
import android.graphics.PixelFormat;
import android.graphics.Point;
import android.graphics.Rect;
import android.hardware.display.DisplayManager;
import android.hardware.display.VirtualDisplay;
import android.hardware.input.InputManager;
import android.media.Image;
import android.media.ImageReader;
import android.media.projection.MediaProjection;
import android.media.projection.MediaProjectionManager;
import android.os.Build;
import android.os.Handler;
import android.os.HandlerThread;
import android.os.Looper;
import android.os.Message;
import android.os.SystemClock;
import android.provider.Settings;
import android.util.DisplayMetrics;
import android.util.Log;
import android.util.Size;
import android.util.SparseBooleanArray;
import android.view.InputEvent;
import android.view.KeyEvent;
import android.view.MotionEvent;
import android.view.WindowManager;
import android.view.accessibility.AccessibilityEvent;
import android.view.accessibility.AccessibilityNodeInfo;
import android.view.accessibility.AccessibilityWindowInfo;

import androidx.annotation.NonNull;
import androidx.camera.core.ImageAnalysis;
import androidx.camera.core.resolutionselector.ResolutionSelector;
import androidx.camera.core.resolutionselector.ResolutionStrategy;
import androidx.camera.lifecycle.ProcessCameraProvider;
import androidx.core.content.ContextCompat;
import androidx.lifecycle.Lifecycle;
import androidx.lifecycle.LifecycleOwner;
import androidx.lifecycle.LifecycleRegistry;

import com.google.common.util.concurrent.ListenableFuture;

import java.lang.reflect.Method;
import java.nio.ByteBuffer;
import java.util.LinkedList;
import java.util.List;
import java.util.concurrent.ExecutionException;
import java.util.concurrent.ExecutorService;
import java.util.concurrent.Executors;

import com.google.projectgameface.utils.CursorUtils;
import com.google.projectgameface.utils.DebuggingStats;
import com.google.projectgameface.utils.WriteToFile;
import com.google.projectgameface.utils.Config;
import android.graphics.Color;

/** The cursor service of GameFace app. */
@SuppressLint("UnprotectedReceiver") // All of the broadcasts can only be sent by system.
public class CursorAccessibilityService extends AccessibilityService implements LifecycleOwner {
    private static final String TAG = "CursorAccessibilityService";

    /** Limit UI update rate to 60 fps */
    public static final int UI_UPDATE = 16;

    /** Limit the FaceLandmark detect rate. */
    private static final int MIN_PROCESS = 30;


    private static final int IMAGE_ANALYZER_WIDTH = 300;
    private static final int IMAGE_ANALYZER_HEIGHT = 400;
    ServiceUiManager serviceUiManager;
    public CursorController cursorController;
    private FaceLandmarkerHelper facelandmarkerHelper;
    public WindowManager windowManager;
    private Handler tickFunctionHandler;
    public Point screenSize;

    private ProcessCameraProvider cameraProvider;

    /** Blocking ML operations are performed using this executor */
    private ExecutorService backgroundExecutor;

    private LifecycleRegistry lifecycleRegistry;
    private ListenableFuture<ProcessCameraProvider> cameraProviderFuture;
    private long lastSendMessage = 0;
    private BroadcastReceiver changeServiceStateReceiver;
    private BroadcastReceiver requestServiceStateReceiver;
    private BroadcastReceiver loadSharedConfigBasicReceiver;
    private BroadcastReceiver loadSharedConfigGestureReceiver;
    private BroadcastReceiver enableScorePreviewReceiver;
    private BroadcastReceiver profileChangeReceiver;
    private BroadcastReceiver resetDebuggingStatsReciever;
    private BroadcastReceiver screenCaptureReceiver;
    public boolean isSwiping = false;
    private Rect keyboardBounds = new Rect();
    private Rect _keyboardBounds = new Rect();
    private Rect navBarBounds = new Rect();
    private boolean isKeyboardOpen = false;
    private long startUptime;
    private long startTime;
    private long endUptime;
    private long endTime;
    private Instrumentation instrumentation;
    private HandlerThread handlerThread;
    private Handler handler;
    private SparseBooleanArray keyStates = new SparseBooleanArray();
    private DebuggingStats gboardDebuggingStats = new DebuggingStats("GBoard");
    private DebuggingStats openboardDebuggingStats = new DebuggingStats("OpenBoard");
    private DebuggingStats debuggingStats = gboardDebuggingStats;
    private WriteToFile writeToFile;

    /** This is state of cursor. */
    public enum ServiceState {
        ENABLE,
        DISABLE,
        /** User cannot move cursor but can still perform event from face gesture. */
        PAUSE,
        /**
         * For user to see themself in config page. Remove buttons and make camera feed static.
         */
        GLOBAL_STICK
    }

    private ServiceState serviceState = ServiceState.DISABLE;

    /** The setting app may request the float blendshape score. */
    private String requestedScoreBlendshapeName = "";

    /** Should we send blendshape score to front-end or not. */
    private boolean shouldSendScore = false;
    private String[] debugText = {"", ""};

    @SuppressLint({"UnspecifiedRegisterReceiverFlag", "ObsoleteSdkInt"})
    private void defineAndRegisterBroadcastMessageReceivers() {

        loadSharedConfigBasicReceiver =
                new BroadcastReceiver() {
                    @Override
                    public void onReceive(Context context, Intent intent) {
                        String configName = intent.getStringExtra("configName");
                        if (CursorMovementConfig.isBooleanConfig(configName)) {
                            cursorController.cursorMovementConfig.updateOneBooleanConfigFromSharedPreference(configName);
                        } else {
                            cursorController.cursorMovementConfig.updateOneConfigFromSharedPreference(configName);
                        }
                    }
                };

        loadSharedConfigGestureReceiver =
                new BroadcastReceiver() {
                    @Override
                    public void onReceive(Context context, Intent intent) {
                        String configName = intent.getStringExtra("configName");
                        cursorController.blendshapeEventTriggerConfig.updateOneConfigFromSharedPreference(
                                configName);
                    }
                };

        changeServiceStateReceiver =
                new BroadcastReceiver() {
                    @Override
                    public void onReceive(Context context, Intent intent) {
                        int receivedEnumValue = intent.getIntExtra("state", -1);
                        Log.i(TAG, "changeServiceStateReceiver: " + ServiceState.values()[receivedEnumValue]);

                        // Target state to be changing.
                        switch (ServiceState.values()[receivedEnumValue]) {
                            case ENABLE:
                                enableService();
                                break;
                            case DISABLE:
                                disableService();
                                break;
                            case PAUSE:
                                togglePause();
                                break;
                            case GLOBAL_STICK:
                                enterGlobalStickState();
                                break;
                        }
                    }
                };

        requestServiceStateReceiver =
                new BroadcastReceiver() {
                    @Override
                    public void onReceive(Context context, Intent intent) {
                        String state = intent.getStringExtra("state");
                        sendBroadcastServiceState(state);
                    }
                };

        enableScorePreviewReceiver =
                new BroadcastReceiver() {
                    @Override
                    public void onReceive(Context context, Intent intent) {
                        shouldSendScore = intent.getBooleanExtra("enable", false);
                        requestedScoreBlendshapeName = intent.getStringExtra("blendshapesName");
                    }
                };

        profileChangeReceiver = new BroadcastReceiver() {
            @Override
            public void onReceive(Context context, Intent intent) {
                Log.i(TAG, "Profile change detected. Reloading configuration.");
                cursorController.cursorMovementConfig.reloadSharedPreferences(context);
                cursorController.blendshapeEventTriggerConfig.updateAllConfigFromSharedPreference();
            }
        };

        resetDebuggingStatsReciever = new BroadcastReceiver() {
            @Override
            public void onReceive(Context context, Intent intent) {
                checkForKeyboardType();
                gboardDebuggingStats.load(context);
                openboardDebuggingStats.load(context);
                debuggingStats.load(context);
            }
        };

        screenCaptureReceiver = new BroadcastReceiver() {
            @Override
            public void onReceive(Context context, Intent intent) {
//                Log.d(TAG, "screenCaptureReceiver: " + intent.getAction());
//                int resultCode = intent.getIntExtra("resultCode", Activity.RESULT_CANCELED);
//                Intent data = intent.getParcelableExtra("data");
//
//                if (resultCode == Activity.RESULT_OK && data != null) {
//                    if (projectionManager == null) projectionManager = getSystemService(MediaProjectionManager.class);
//                    if (mediaProjection != null) mediaProjection.stop();
//
//                    mediaProjection = projectionManager.getMediaProjection(resultCode, data);
//                    attemptScreenCaptureSetup();
//                }
            }
        };

            registerReceiver(
                    changeServiceStateReceiver, new IntentFilter("CHANGE_SERVICE_STATE"),
                    RECEIVER_EXPORTED);
            registerReceiver(
                    requestServiceStateReceiver,
                    new IntentFilter("REQUEST_SERVICE_STATE"),
                    RECEIVER_EXPORTED);
            registerReceiver(
                    loadSharedConfigBasicReceiver,
                    new IntentFilter("LOAD_SHARED_CONFIG_BASIC"),
                    RECEIVER_EXPORTED);
            registerReceiver(
                    loadSharedConfigGestureReceiver,
                    new IntentFilter("LOAD_SHARED_CONFIG_GESTURE"),
                    RECEIVER_EXPORTED);
            registerReceiver(
                    enableScorePreviewReceiver, new IntentFilter("ENABLE_SCORE_PREVIEW"),
                    RECEIVER_EXPORTED);
            registerReceiver(
                    serviceUiManager.flyInWindowReceiver, new IntentFilter("FLY_IN_FLOAT_WINDOW"),
                    RECEIVER_EXPORTED);
            registerReceiver(
                    serviceUiManager.flyOutWindowReceiver,  new IntentFilter("FLY_OUT_FLOAT_WINDOW"),
                    RECEIVER_EXPORTED);
            registerReceiver(profileChangeReceiver, new IntentFilter("PROFILE_CHANGED"),
                    RECEIVER_EXPORTED);
            registerReceiver(resetDebuggingStatsReciever, new IntentFilter("RESET_DEBUGGING_STATS"),
                    RECEIVER_EXPORTED);
<<<<<<< HEAD
//            registerReceiver(screenCaptureReceiver, new IntentFilter("SCREEN_CAPTURE_PERMISSION_RESULT"),
//                    RECEIVER_EXPORTED);
//            registerReceiver(changeServiceStateReceiver, new IntentFilter("CHANGE_SERVICE_STATE"));
//            registerReceiver(requestServiceStateReceiver, new IntentFilter("REQUEST_SERVICE_STATE"));
//            registerReceiver(loadSharedConfigBasicReceiver, new IntentFilter("LOAD_SHARED_CONFIG_BASIC"));
//            registerReceiver(loadSharedConfigGestureReceiver, new IntentFilter("LOAD_SHARED_CONFIG_GESTURE"));
//            registerReceiver(enableScorePreviewReceiver, new IntentFilter("ENABLE_SCORE_PREVIEW"));
//            registerReceiver(serviceUiManager.flyInWindowReceiver, new IntentFilter("FLY_IN_FLOAT_WINDOW"));
//            registerReceiver(serviceUiManager.flyOutWindowReceiver, new IntentFilter("FLY_OUT_FLOAT_WINDOW"));
//            registerReceiver(profileChangeReceiver, new IntentFilter("PROFILE_CHANGED"));
//            registerReceiver(resetDebuggingStatsReciever, new IntentFilter("RESET_DEBUGGING_STATS"));
//            registerReceiver(screenCaptureReceiver, new IntentFilter("SCREEN_CAPTURE_PERMISSION_RESULT"));
=======
>>>>>>> 267f1012
    }

    /** Get current service state. */
    public ServiceState getServiceState() {
        return serviceState;
    }

    /**
     * One-time service setup. This will run immediately after user toggle grant Accessibility
     *
     * <p>permission.
     */
    @SuppressLint("ClickableViewAccessibility")
    @Override
    public void onCreate() {
        super.onCreate();
        Log.d(TAG, "my onCreate");

//        android.os.Process.setThreadPriority(android.os.Process.THREAD_PRIORITY_URGENT_DISPLAY);


        instrumentation = new Instrumentation();
        handlerThread = new HandlerThread("MotionEventThread");
        handlerThread.start();
        handler = new Handler(handlerThread.getLooper());

        windowManager = ContextCompat.getSystemService(this, WindowManager.class);

        screenSize = new Point();
        windowManager.getDefaultDisplay().getRealSize(screenSize);

        cursorController = new CursorController(this, screenSize.x, screenSize.y);
        serviceUiManager = new ServiceUiManager(this, windowManager, cursorController);

        lifecycleRegistry = new LifecycleRegistry(this::getLifecycle);
        lifecycleRegistry.setCurrentState(Lifecycle.State.CREATED);
        lifecycleRegistry.setCurrentState(Lifecycle.State.STARTED);

        defineAndRegisterBroadcastMessageReceivers();

        // Initialize our background executor
        backgroundExecutor = Executors.newSingleThreadExecutor();

        backgroundExecutor.execute(
                () -> {
                    facelandmarkerHelper = new FaceLandmarkerHelper();
                    facelandmarkerHelper.setFrontCameraOrientation(CameraHelper.checkFrontCameraOrientation(this));
                    facelandmarkerHelper.setRotation(windowManager.getDefaultDisplay().getRotation());
                    facelandmarkerHelper.start();
                    facelandmarkerHelper.init(this);
                });

        setImageAnalyzer();

        // Initialize the Handler
        tickFunctionHandler = new Handler();
        tickFunctionHandler.postDelayed(tick, 0);

        if (isPlatformSignedAndCanInjectEvents()) {
            Log.d(TAG, "Platform signed and can inject events!");
        }
        writeToFile = new WriteToFile(this);

        gboardDebuggingStats.load(this);
        openboardDebuggingStats.load(this);
        checkForKeyboardType();
    }

    private boolean isPlatformSigned() {
        try {
            PackageManager pm = getPackageManager();

            if (Build.VERSION.SDK_INT >= Build.VERSION_CODES.P) { // API 28 and above
                PackageInfo packageInfo = pm.getPackageInfo(getPackageName(), PackageManager.GET_SIGNING_CERTIFICATES);
                PackageInfo platformPackageInfo = pm.getPackageInfo("android", PackageManager.GET_SIGNING_CERTIFICATES);

                if (packageInfo.signingInfo != null && platformPackageInfo.signingInfo != null) {
                    Signature[] appSignatures = packageInfo.signingInfo.getApkContentsSigners();
                    Signature[] platformSignatures = platformPackageInfo.signingInfo.getApkContentsSigners();

                    for (Signature appSignature : appSignatures) {
                        for (Signature platformSignature : platformSignatures) {
                            if (appSignature.equals(platformSignature)) {
                                return true;
                            }
                        }
                    }
                }
            } else { // Below API 28
                PackageInfo packageInfo = pm.getPackageInfo(getPackageName(), PackageManager.GET_SIGNATURES);
                PackageInfo platformPackageInfo = pm.getPackageInfo("android", PackageManager.GET_SIGNATURES);

                Signature[] appSignatures = packageInfo.signatures;
                Signature[] platformSignatures = platformPackageInfo.signatures;

                for (Signature appSignature : appSignatures) {
                    for (Signature platformSignature : platformSignatures) {
                        if (appSignature.equals(platformSignature)) {
                            return true;
                        }
                    }
                }
            }
        } catch (PackageManager.NameNotFoundException e) {
            e.printStackTrace();
        }
        return false;
    }

    private boolean isPlatformSignedAndCanInjectEvents() {
        boolean isPlatformSigned = isPlatformSigned();
        boolean canInjectEvents = checkCallingOrSelfPermission("android.permission.INJECT_EVENTS") == PackageManager.PERMISSION_GRANTED;


        if (canInjectEvents) {
            Log.d(TAG, "INJECT_EVENTS permission granted!");
        } else {
            Log.d(TAG, "INJECT_EVENTS permission not granted.");
        }

        if (isPlatformSigned) {
            Log.d(TAG, "App is platform signed!");
        } else {
            Log.d(TAG, "App is not platform signed.");
        }
        return canInjectEvents && isPlatformSigned;
    }

    public boolean isRealtimeSwipeEnabled() {
        return cursorController.cursorMovementConfig.get(CursorMovementConfig.CursorMovementBooleanConfigType.REALTIME_SWIPE);
    }

    public boolean isPitchYawEnabled() {
        return cursorController.cursorMovementConfig.get(CursorMovementConfig.CursorMovementBooleanConfigType.PITCH_YAW);
    }

    public boolean isNoseTipEnabled() {
        return cursorController.cursorMovementConfig.get(CursorMovementConfig.CursorMovementBooleanConfigType.NOSE_TIP);
    }

    public boolean isDebugSwipeEnabled() {
        return cursorController.cursorMovementConfig.get(CursorMovementConfig.CursorMovementBooleanConfigType.DEBUG_SWIPE);
    }

    public long getDragToggleDuration() {
        return (long) cursorController.cursorMovementConfig.get(CursorMovementConfig.CursorMovementConfigType.DRAG_TOGGLE_DURATION);
    }

    /** Set image property to match the MediaPipe model. - Using RGBA 8888. - Lowe the resolution. */
    private ImageAnalysis imageAnalyzer =
            new ImageAnalysis.Builder()
                    .setBackpressureStrategy(ImageAnalysis.STRATEGY_KEEP_ONLY_LATEST)
                    .setOutputImageFormat(ImageAnalysis.OUTPUT_IMAGE_FORMAT_RGBA_8888)
                    .setResolutionSelector(
                            new ResolutionSelector.Builder()
                                    .setResolutionStrategy(
                                            new ResolutionStrategy(
                                                    new Size(IMAGE_ANALYZER_WIDTH, IMAGE_ANALYZER_HEIGHT),
                                                    ResolutionStrategy.FALLBACK_RULE_CLOSEST_HIGHER_THEN_LOWER))
                                    .build())
                    .build();

    /**
     * Tick function of the service. This function runs every {@value UI_UPDATE}
     *
     * <p>Milliseconds. 1. Update cursor location on screen. 2. Dispatch event. 2. Change status icon.
     */
    private final Runnable tick =
            new Runnable() {
                @Override
                public void run() {
                    if (facelandmarkerHelper == null) {
                        // Back-off.
                        tickFunctionHandler.postDelayed(this, CursorAccessibilityService.UI_UPDATE);
                    }
                    switch (serviceState) {
                        case GLOBAL_STICK:
                            if (shouldSendScore) {
                                sendBroadcastScore();
                            }
                        case ENABLE:
                            // Drag drag line if in drag mode.
                            if (cursorController.isDragging) {
                                serviceUiManager.updateDragLine(cursorController.getCursorPositionXY());
                            }

                            // Use for smoothing.
//                        int gapFrames =
//                                round(max(((float) facelandmarkerHelper.gapTimeMs / (float) UI_UPDATE), 1.0f));

                            cursorController.updateInternalCursorPosition(
                                    facelandmarkerHelper.getHeadCoordXY(false),
                                    facelandmarkerHelper.getNoseCoordXY(false),
                                    facelandmarkerHelper.getPitchYaw(),
                                    new int[]{facelandmarkerHelper.mpInputWidth, facelandmarkerHelper.frameHeight},
                                    new int[]{screenSize.x, screenSize.y}
                            );

                            // Actually update the UI cursor image.
                            serviceUiManager.updateCursorImagePositionOnScreen(
                                    cursorController.getCursorPositionXY()
                            );

                            dispatchEvent(null, null);

                            if (isPitchYawEnabled() && isNoseTipEnabled()) {
                                serviceUiManager.drawHeadCenter(
                                        facelandmarkerHelper.getNoseCoordXY(false),
                                        facelandmarkerHelper.mpInputWidth,
                                        facelandmarkerHelper.mpInputHeight
                                );
                                serviceUiManager.drawSecondDot(
                                        facelandmarkerHelper.getHeadCoordXY(false),
                                        facelandmarkerHelper.mpInputWidth,
                                        facelandmarkerHelper.mpInputHeight
                                );
                            } else if (isPitchYawEnabled()) {
                                serviceUiManager.drawHeadCenter(
                                        facelandmarkerHelper.getHeadCoordXY(false),
                                        facelandmarkerHelper.mpInputWidth,
                                        facelandmarkerHelper.mpInputHeight
                                );
                            } else {
                                serviceUiManager.drawHeadCenter(
                                        facelandmarkerHelper.getNoseCoordXY(false),
                                        facelandmarkerHelper.mpInputWidth,
                                        facelandmarkerHelper.mpInputHeight
                                );
                            }

                            if (isDebugSwipeEnabled()) {
                                serviceUiManager.updateDebugTextOverlay(
                                        debugText[0],
                                        debugText[1],
                                        serviceState == ServiceState.PAUSE
                                );
                            } else {
                                serviceUiManager.updateDebugTextOverlay(
                                        "pre: " + facelandmarkerHelper.preprocessTimeMs + "ms",
                                        "med: " + facelandmarkerHelper.mediapipeTimeMs + "ms",
                                        serviceState == ServiceState.PAUSE
                                );
                            }

//                            if (mediaProjection != null && currentKeyboard == "GBoard") {
//                                if (checkForPrediction && !previousWordPredictionCheckRunning) {
//                                    if (startTime + 500 <= System.currentTimeMillis()) {
//                                        checkForWordPrediction();
//                                    }
//                                }
//                                if (updateCanvas) {
//                                    serviceUiManager.updatePreviewBitmap(previousWordPredictionBitmap, predictionBounds);
//                                    updateCanvas = false;
//                                }
//                            }

                            if (cursorController.isSwiping() || previousWordPredictionCheckRunning) {
                                serviceUiManager.fullScreenCanvas.invalidate();
                            }

                            break;

                        case PAUSE:
                            // In PAUSE state user cannot move cursor
                            // but still can perform some event from face gesture.
//                        dispatchEvent();
//
//                        if (isPitchYawEnabled() && isNoseTipEnabled()) {
//                            serviceUiManager.drawHeadCenter(
//                                    facelandmarkerHelper.getCombinedNoseAndHeadCoords(),
//                                    facelandmarkerHelper.mpInputWidth,
//                                    facelandmarkerHelper.mpInputHeight
//                            );
//                        } else if (isPitchYawEnabled()) {
//                            serviceUiManager.drawHeadCenter(
//                                    facelandmarkerHelper.getHeadCoordXY(false),
//                                    facelandmarkerHelper.mpInputWidth,
//                                    facelandmarkerHelper.mpInputHeight
//                            );
//                        } else {
//                            serviceUiManager.drawHeadCenter(
//                                    facelandmarkerHelper.getNoseCoordXY(false),
//                                    facelandmarkerHelper.mpInputWidth,
//                                    facelandmarkerHelper.mpInputHeight
//                            );
//                        }

                            serviceUiManager.updateDebugTextOverlay(
                                    "",
                                    "",
                                    getServiceState() == ServiceState.PAUSE
                            );

                            break;

                        default:
                            break;
                    }

                    serviceUiManager.updateStatusIcon(
                            serviceState == ServiceState.PAUSE, checkFaceVisibleInFrame()
                    );

                    tickFunctionHandler.postDelayed(this, CursorAccessibilityService.UI_UPDATE);
                }
            };

    /** Assign function to image analyzer to send it to MediaPipe */
    private void setImageAnalyzer() {
        imageAnalyzer.setAnalyzer(
                backgroundExecutor,
                imageProxy -> {
                    if ((SystemClock.uptimeMillis() - lastSendMessage) > MIN_PROCESS) {

                        // Create a new message and attach image.
                        Message msg = Message.obtain();
                        msg.obj = imageProxy;

                        if ((facelandmarkerHelper != null) && (facelandmarkerHelper.getHandler() != null)) {
                            // Send message to the thread to process.
                            facelandmarkerHelper.getHandler().sendMessage(msg);
                            lastSendMessage = SystemClock.uptimeMillis();
                        }

                    } else {
                        // It will be closed by FaceLandmarkHelper.
                        imageProxy.close();
                    }
                });
    }

    /** Send out blendshape score for visualize in setting page.*/
    private void sendBroadcastScore() {
        if (!shouldSendScore) {
            return;
        }

        // Get float score of the requested blendshape.
        if (requestedScoreBlendshapeName != null) {
            try {
                BlendshapeEventTriggerConfig.Blendshape enumValue =
                        BlendshapeEventTriggerConfig.Blendshape.valueOf(requestedScoreBlendshapeName);

                float score = facelandmarkerHelper.getBlendshapes()[enumValue.value];
                Intent intent = new Intent(requestedScoreBlendshapeName);
                intent.putExtra("score", score);
                sendBroadcast(intent);
            } catch (IllegalArgumentException e) {
                Log.w(TAG, "No Blendshape named " + requestedScoreBlendshapeName);
            }
        } else {
            try {
                float[] pitchYaw = facelandmarkerHelper.getPitchYaw();
                float[] currHeadXY = facelandmarkerHelper.getHeadCoordXY(true);
                float[] currNoseXY = facelandmarkerHelper.getNoseCoordXY(true);
                Intent intent = new Intent("PITCH_YAW");
                intent.putExtra("PITCH", pitchYaw[0]);
                intent.putExtra("YAW", pitchYaw[1]);
                intent.putExtra("CURRHEADXY", currHeadXY);
                intent.putExtra("CURRNOSEXY", currNoseXY);
                sendBroadcast(intent);
            } catch (IllegalArgumentException e) {
                Log.w(TAG, "err while retrieving pitch & yaw " + e);
            }
        }
    }


    private void sendBroadcastServiceState(String state) {
        Intent intent;
        if (state.equals("main")) {
            intent = new Intent("SERVICE_STATE");
        } else {
            intent = new Intent("SERVICE_STATE_GESTURE");
        }
        intent.putExtra("state", serviceState.ordinal());
        sendBroadcast(intent);
    }

    /** Called from startService in MainActivity. After user click the "Start" button. */
    @Override
    public int onStartCommand(Intent intent, int flags, int startId) {
        Log.d(TAG, "onStartCommand");
        serviceUiManager.cameraBoxView.findViewById(R.id.popBtn).setBackground(null);

        return START_STICKY;
    }

    /** Toggle between Pause <-> ENABLE. */
    public void togglePause() {
        switch (serviceState) {
            case ENABLE:
                // Already enable, goto pause mode.
                serviceState = ServiceState.PAUSE;
                serviceUiManager.hideCursor();
                break;

            case PAUSE:
                // In pause mode, enable it.
                serviceState = ServiceState.ENABLE;
                serviceUiManager.showCursor();
                break;
            default:
        }
        serviceUiManager.setCameraBoxDraggable(true);
    }

    /**
     * Enter {@link ServiceState#GLOBAL_STICK} state.
     * For binding gesture size page.
     * Remove buttons and make camera feed static.
     */
    public void enterGlobalStickState() {
        Log.i(TAG, "enterGlobalStickState");
        switch (serviceState) {
            case PAUSE:
                togglePause();
                break;
            case DISABLE:
                enableService();
                break;
            default:
                break;
        }
        serviceState = ServiceState.GLOBAL_STICK;
        serviceUiManager.setCameraBoxDraggable(false);
    }

    /** Enable GameFace service. */
    public void enableService() {
        Log.i(TAG, "enableService, current: " + serviceState);

        switch (serviceState) {
            case ENABLE:
                return;

            case DISABLE:
                //Start camera.
                cameraProviderFuture = ProcessCameraProvider.getInstance(this);
                cameraProviderFuture.addListener(
                        () -> {
                            try {
                                cameraProvider = cameraProviderFuture.get();
                                CameraHelper.bindPreview(
                                        cameraProvider, serviceUiManager.innerCameraImageView, imageAnalyzer, this);
                            } catch (ExecutionException | InterruptedException e) {
                                Log.e(TAG, "cameraProvider failed to get provider future: " + e.getMessage());
                            }
                        },
                        ContextCompat.getMainExecutor(this));

                facelandmarkerHelper.resumeThread();
                setImageAnalyzer();
                cursorController.resetRawCoordMinMax();
                facelandmarkerHelper.resetMinMaxValues();

            case PAUSE:
            case GLOBAL_STICK:

                break;
            default:
        }

        serviceUiManager.showAllWindows();
        serviceUiManager.fitCameraBoxToScreen();
        serviceUiManager.setCameraBoxDraggable(true);

        serviceState = ServiceState.ENABLE;

    }

    /** Disable GameFace service. */
    public void disableService() {
        Log.i(TAG, "disableService");
        switch (serviceState) {
            case ENABLE:
            case GLOBAL_STICK:
            case PAUSE:
                serviceUiManager.hideAllWindows();
                serviceUiManager.setCameraBoxDraggable(true);

                // stop the service functions.
                facelandmarkerHelper.pauseThread();
                imageAnalyzer.clearAnalyzer();

                // Stop camera.
                cameraProviderFuture = ProcessCameraProvider.getInstance(this);
                cameraProviderFuture.addListener(
                        () -> {
                            try {
                                cameraProvider = cameraProviderFuture.get();
                                cameraProvider.unbindAll();
                            } catch (ExecutionException | InterruptedException e) {
                                Log.e(TAG, "cameraProvider failed to get provider future: " + e.getMessage());
                            }
                        },
                        ContextCompat.getMainExecutor(this));

                // stop and cleanup mediaprojection
                cleanupScreenCapture();

                serviceState = ServiceState.DISABLE;
                break;
            default:
                break;
        }
    }

    /** Destroy GameFace service and unregister broadcasts. */
    @Override
    public void onDestroy() {
        Log.i(TAG, "onDestroy");
        disableService();
        disableSelf();
        handlerThread.quitSafely();
        cursorController.cleanup();
        cleanupScreenCapture();
        // Unregister when the service is destroyed
        unregisterReceiver(changeServiceStateReceiver);
        unregisterReceiver(loadSharedConfigBasicReceiver);
        unregisterReceiver(loadSharedConfigGestureReceiver);
        unregisterReceiver(requestServiceStateReceiver);
        unregisterReceiver(enableScorePreviewReceiver);
        unregisterReceiver(serviceUiManager.flyInWindowReceiver);
        unregisterReceiver(serviceUiManager.flyOutWindowReceiver);
        unregisterReceiver(profileChangeReceiver);
        unregisterReceiver(screenCaptureReceiver);

        super.onDestroy();
    }

    /** Function for perform {@link BlendshapeEventTriggerConfig.EventType} actions. */
    private void dispatchEvent(BlendshapeEventTriggerConfig.EventType inputEvent, KeyEvent keyEvent) {
        // Check what inputEvent to dispatch.
        if (inputEvent == null && keyEvent == null) {
            inputEvent = cursorController.createCursorEvent(facelandmarkerHelper.getBlendshapes());
        }

        switch (inputEvent) {
            case NONE:
                return;
            case DRAG_TOGGLE:
                break;
            case TOGGLE_TOUCH:
                break;
            case CONTINUOUS_TOUCH:
                break;
            case END_TOUCH:
                break;
            case BEGIN_TOUCH:
                break;
            default:
                // Cancel drag if user perform any other inputEvent.
                cursorController.prepareDragEnd(0, 0);
                serviceUiManager.fullScreenCanvas.clearDragLine();
                break;
        }

        Log.d(TAG, "dispatchEvent: " + inputEvent);

        switch (serviceState) {
            case GLOBAL_STICK:
            case ENABLE:
                // Check inputEvent type and dispatch it.
                DispatchEventHelper.checkAndDispatchEvent(
                        CursorAccessibilityService.this,
                        cursorController,
                        serviceUiManager,
                        inputEvent,
                        keyEvent);
                break;

            case PAUSE:
                // In PAUSE state user can only perform togglePause
                // with face gesture.
                if (inputEvent == BlendshapeEventTriggerConfig.EventType.CURSOR_PAUSE) {
                    togglePause();
                }
                if (cursorController.isDragging) {
                    serviceUiManager.fullScreenCanvas.clearDragLine();
                    cursorController.prepareDragEnd(0, 0);
                }
                break;
            default:
                break;
        }
    }

    private Boolean checkFaceVisibleInFrame() {
        if (facelandmarkerHelper == null) {
            return false;
        }
        return facelandmarkerHelper.isFaceVisible;
    }

    @Override
    public void onConfigurationChanged(Configuration newConfig) {
        Log.d(TAG, "onConfigurationChanged");
        super.onConfigurationChanged(newConfig);

        // Temporary hide UIs while screen is rotating.
        serviceUiManager.hideAllWindows();

        windowManager.getDefaultDisplay().getRealSize(screenSize);

        // Rotate mediapipe input.
        if (windowManager != null && facelandmarkerHelper != null) {
            int newRotation = windowManager.getDefaultDisplay().getRotation();
            facelandmarkerHelper.setRotation(newRotation);
        }

        // On-going drag event will be cancel when screen is rotate.
        cursorController.prepareDragEnd(0, 0);
        serviceUiManager.fullScreenCanvas.clearDragLine();

        switch (serviceState) {
            case ENABLE:
            case GLOBAL_STICK:
                serviceUiManager.showAllWindows();
            case PAUSE:
                serviceUiManager.showCameraBox();
                break;
            case DISABLE:
                break;
        }
    }

    @Override
    public void onAccessibilityEvent(AccessibilityEvent event) {
        if (serviceState != ServiceState.ENABLE) {
            return;
        }
        if (event.getEventType() == AccessibilityEvent.TYPE_VIEW_TEXT_CHANGED) {
            CharSequence newText = event.getText().toString();

            if (newText != null && newText.length() > 0) {
                processTypedText(newText);
            }
        } else {
            checkForKeyboardBounds(event);
        }
    }

    private StringBuilder typedText = new StringBuilder();

    // TO/DO: MOVE TO DEBUGGINGSTATS CLASS
    private boolean checkForNewWord = false;
    private long checkForNewWordTimeStamp = 0;
    private String newWord;

    private void processTypedText(CharSequence newText) {
        typedText.append(newText);
        String[] words = typedText.toString().split("\\s+");
        Log.d(TAG, "processTypedText(): [words==" + words + "] [words.length==" + words.length + "]");
        if (words.length > 0) {
            Long now = System.currentTimeMillis();
            newWord = words[words.length - 1];
            Log.d(TAG, "processTypedText(): [newWord==" + newWord + "] [checkForNewWord==" + checkForNewWord + "] [(checkForNewWordTimeStamp + 1000 >= now)==" + (checkForNewWordTimeStamp + 1000 >= now) + "]");
            if (checkForNewWord && (checkForNewWordTimeStamp + 1000 >= now)) {
                if (newWord != null) {
                    debuggingStats.addWordSwiped(newWord, startTime, endTime);
                    debuggingStats.save(this);
                    checkForNewWord = false;
                }
            } else {
                Log.d(TAG, "processTypedText(): checkForNewWord is false, not adding word to stats.");
            }
        }
    }

    private String currentKeyboard = "Unknown";

    private void checkForKeyboardType() {
        String currentKeyboardStr = Settings.Secure.getString(
                getContentResolver(),
                Settings.Secure.DEFAULT_INPUT_METHOD
        );
        if (currentKeyboardStr.toLowerCase().contains("openboard")) {
//                Log.d(TAG, "OpenBoard keyboard detected");
            currentKeyboard = "OpenBoard";
            debuggingStats = openboardDebuggingStats;
        } else if (currentKeyboardStr.toLowerCase().contains("google")) {
//                Log.d(TAG, "GBoard keyboard detected");
            currentKeyboard = "GBoard";
            debuggingStats = gboardDebuggingStats;
        } else {
//                Log.d(TAG, "Unknown keyboard detected: " + currentKeyboardStr);
            currentKeyboard = "Unknown";
        }
    }

    private void checkForKeyboardBounds(AccessibilityEvent event) {
//        new Handler(Looper.getMainLooper()).postDelayed(() -> {
        if (isSwiping) {
            return;
        }

        boolean keyboardFound = false;
        Rect tempBounds = new Rect();

        List<AccessibilityWindowInfo> windows = getWindows();
        for (AccessibilityWindowInfo window : windows) {
            window.getBoundsInScreen(tempBounds);
//                Log.d(TAG, "Window title: " + window.getTitle() + ", type: " + window.getType() + ", bounds: " + tempBounds);
            if (window.getType() == AccessibilityWindowInfo.TYPE_INPUT_METHOD) {
                keyboardFound = true;
                window.getBoundsInScreen(_keyboardBounds);
                window.getBoundsInScreen(keyboardBounds);
//                for (int i = 0; i < window.getChildCount(); i++) {
//                    Rect childBounds = new Rect();
//                    window.getChild(i).getBoundsInScreen(childBounds);
//                    Log.d(TAG, "child: " + window.getChild(i) + ", title: " + window.getChild(i).getTitle() + ", describeContents: " + window.getChild(i).describeContents() + ", bounds: " + childBounds);
//                }
                if (keyboardBounds.equals(cursorController.getTemporaryBounds())) {
                    return;
                }
                Log.d(TAG, "keyboard Found @ : " + window);
            } else if (window.getType() == AccessibilityWindowInfo.TYPE_SYSTEM
                    && window.getTitle() != null && window.getTitle().equals("Navigation bar")
            ) {
                window.getBoundsInScreen(navBarBounds);
            }
        }

        if (keyboardFound == isKeyboardOpen && keyboardBounds.equals(cursorController.getTemporaryBounds())) {
            return;
        }
        isKeyboardOpen = keyboardFound;

        if (isKeyboardOpen) {
//            int rotation = ((WindowManager) getSystemService(Context.WINDOW_SERVICE)).getDefaultDisplay().getRotation();
//            boolean isPortraitMode = rotation == Surface.ROTATION_0 || rotation == Surface.ROTATION_180;
//
//            if (!navBarBounds.isEmpty() && isPortraitMode) {
//                keyboardBounds.union(navBarBounds); // Expand the bounds to include the navigation bar
//                Log.d(TAG, "Navigation bar bounds added: " + navBarBounds);
//            }
            if (keyboardBounds.top > navBarBounds.top) {
                keyboardBounds.union(navBarBounds);
            }
            cursorController.setTemporaryBounds(keyboardBounds);
//            Log.d(TAG, "Temporary bounds set: " + keyboardBounds);

            checkForKeyboardType();
//            serviceUiManager.fullScreenCanvas.setRect(keyboardBounds);
        } else {
            cursorController.clearTemporaryBounds();
//            serviceUiManager.fullScreenCanvas.setRect(null);
        }
//        Log.d(TAG, "Keyboard " + (isKeyboardOpen ? "opened" : "closed"));
    }

    @Override
    public void onInterrupt() {
    }

    @NonNull
    @Override
    public Lifecycle getLifecycle() {
        return lifecycleRegistry;
    }

    @Override
    protected void onServiceConnected() {
        super.onServiceConnected();
        Log.i(TAG, "Service connected");
    }


    @Override
    public boolean onKeyEvent(KeyEvent event) {
        if (serviceState != ServiceState.ENABLE && serviceState != ServiceState.PAUSE) {
            return false;
        }
        if (Config.VALID_KEY_EVENT_KEYS.contains(event.getKeyCode())) {
            return handleKeyEvent(event);
        }
        return false;
    }

    private boolean swipeToggle = false;
    private boolean dragToggle = false;


//    public boolean handleSwipeAndTouch()


    /**
     * Handle key event for swipe and touch.
     *
     * @param event The key event.
     * @return True if the key event is handled.
     */
    private boolean handleKeyEvent(KeyEvent event) {
        if (serviceState != ServiceState.ENABLE && serviceState != ServiceState.PAUSE) {
            return false;
        }
        SharedPreferences preferences = getSharedPreferences(ProfileManager.getCurrentProfile(this), Context.MODE_PRIVATE);
        String eventName = "NONE";
        int keyCode = event.getKeyCode();
        if (keyCode == KeyEvent.KEYCODE_1) {
            eventName = preferences.getString(BlendshapeEventTriggerConfig.Blendshape.SWITCH_ONE.toString()+"_event", BlendshapeEventTriggerConfig.Blendshape.NONE.toString());
            if (eventName.equals(BlendshapeEventTriggerConfig.Blendshape.NONE.toString())) {
                return false;
            }
        } else if (keyCode == KeyEvent.KEYCODE_2) {
            eventName = preferences.getString(BlendshapeEventTriggerConfig.Blendshape.SWITCH_TWO.toString()+"_event", BlendshapeEventTriggerConfig.Blendshape.NONE.toString());
            if (eventName.equals(BlendshapeEventTriggerConfig.Blendshape.NONE.toString())) {
                return false;
            }
        } else if (keyCode == KeyEvent.KEYCODE_3) {
            eventName = preferences.getString(BlendshapeEventTriggerConfig.Blendshape.SWITCH_THREE.toString()+"_event", BlendshapeEventTriggerConfig.Blendshape.NONE.toString());
            if (eventName.equals(BlendshapeEventTriggerConfig.Blendshape.NONE.toString())) {
                return false;
            }
        } else {
//            wrong key pressed
            return false;
        }

        BlendshapeEventTriggerConfig.EventType eventType = BlendshapeEventTriggerConfig.EventType.valueOf(eventName);
        Log.d(TAG, "handleKeyEvent: name " + eventName+ "; + type " + eventType);
        dispatchEvent(eventType, event);
        return true;
    }


    public void quickTap(int[] cursorPosition, int duration) {
        if (duration == -1) {
            duration = 200;
        }
        dispatchGesture(
            CursorUtils.createClick(
                    cursorPosition[0] ,
                    cursorPosition[1] ,
                    /* startTime= */ 0,
                    /* duration= */ duration),
            /* callback= */ null,
            /* handler= */ null);

        serviceUiManager.drawTouchDot(cursorPosition);
    }

    boolean dragToggleActive = false;
    public boolean toggleTouch() {
        Log.d(TAG, "toggleTouch()");
        int[] cursorPosition = new int[2];
        cursorPosition = getCursorPosition();

//        if (isGestureSwiping) {
//            Log.d(TAG, "STOP GESTURE SWIPE KeyEvent.ACTION_DOWN");
//            stopSwipeGesture();
//        } else {
//            Log.d(TAG, "START GESTURE SWIPE KeyEvent.ACTION_DOWN");
//            startSwipeGesture();
//        }
        if (isSwiping && swipeToggle) {
            Log.d(TAG, "STOP SWIPE TOGGLE KeyEvent.ACTION_DOWN");
            swipeToggle = false;
            stopRealtimeSwipe();
        } else if (canInjectEvent(cursorPosition[0], cursorPosition[1])) {
            Log.d(TAG, "START SWIPE TOGGLE KeyEvent.ACTION_DOWN");
            swipeToggle = true;
            startRealtimeSwipe();
        } else {
            Log.d(TAG, "DRAG TOGGLE KeyEvent.ACTION_DOWN");
            DispatchEventHelper.checkAndDispatchEvent(
                    CursorAccessibilityService.this,
                    cursorController,
                    serviceUiManager,
                    BlendshapeEventTriggerConfig.EventType.DRAG_TOGGLE,
                    null);

            /* // drag toggle with delay for quick tap... not sure if this is useful?
            if (cursorController.isDragging) {
                DispatchEventHelper.checkAndDispatchEvent(
                        CursorAccessibilityService.this,
                        cursorController,
                        serviceUiManager,
                        BlendshapeEventTriggerConfig.EventType.DRAG_TOGGLE,
                        null);
                dragToggleActive = false;
            } else if (!dragToggleActive) {
                dragToggleStartTime = SystemClock.uptimeMillis();
                dragToggleCancelled = false;
                dragtoggleStartPosition = cursorPosition;
                dragToggleActive = true;
                dragToggleHandler.postDelayed(dragToggleRunnable, getDragToggleDuration());
            } else {
                long elapsedTime = SystemClock.uptimeMillis() - dragToggleStartTime;
                dragToggleHandler.removeCallbacks(dragToggleRunnable);
                if (elapsedTime < getDragToggleDuration()) {
                    dragToggleCancelled = true;
                    dragToggleActive = false;
                    // Perform quick tap instead of enabling drag toggle
                    quickTap(dragtoggleStartPosition, -1);
                }
            }
            */
        }
        return true;
    }

    public void dragToggle() {
        dispatchEvent(BlendshapeEventTriggerConfig.EventType.DRAG_TOGGLE, null);
    }

    int[] dragtoggleStartPosition = new int[2];
    public boolean continousTouchActive = false;
    public boolean continuousTouch (KeyEvent event) {
        Log.d(TAG, "continuousTouch() SWIPE KeyEvent: " + event);

        int keyCode = -1;
        int eventAction = -1;
        if (event != null) {
            eventAction = event.getAction();
            keyCode = event.getKeyCode();
        }
        int[] cursorPosition = new int[2];
        cursorPosition = getCursorPosition();

        if (eventAction == KeyEvent.ACTION_DOWN || !continousTouchActive) {
            if (keyCode <= 0) {
                keyStates.put(keyCode, true);
            }
            continousTouchActive = true;
            Log.d(TAG, "continuousTouch() SWIPE KeyEvent.ACTION_DOWN");
            if (canInjectEvent(cursorPosition[0], cursorPosition[1])) {
                startRealtimeSwipe();
            } else {
                dragToggleStartTime = SystemClock.uptimeMillis();
                dragToggleCancelled = false;
                dragtoggleStartPosition = cursorPosition;
                dragToggle = true;
//                Log.d(TAG, "DRAG TOGGLE DELAY " + getDragToggleDuration());
                dragToggleHandler.postDelayed(dragToggleRunnable, getDragToggleDuration());
            }
        } else if (eventAction == KeyEvent.ACTION_UP || continousTouchActive) {
            if (keyCode <= 0) {
                keyStates.put(keyCode, false);
            }

            continousTouchActive = false;

            Log.d(TAG, "continuousTouch() SWIPE KeyEvent.ACTION_UP");
            if (isSwiping) {
                stopRealtimeSwipe();
            } else {
                long elapsedTime = SystemClock.uptimeMillis() - dragToggleStartTime;
                dragToggleHandler.removeCallbacks(dragToggleRunnable);
                if (elapsedTime < getDragToggleDuration()) {
                    dragToggleCancelled = true;
                    // Perform quick tap instead of enabling drag toggle
                    quickTap(dragtoggleStartPosition, -1);
                } else {
                    dragToggle = false;
                    if (cursorController.isDragging) {
                        DispatchEventHelper.checkAndDispatchEvent(
                                CursorAccessibilityService.this,
                                cursorController,
                                serviceUiManager,
                                BlendshapeEventTriggerConfig.EventType.DRAG_TOGGLE,
                                null);
                    }
                }
            }
        }
        return true;
    }

    public void startTouch() {
        int[] cursorPosition = new int[2];
        cursorPosition = getCursorPosition();
        if (canInjectEvent(cursorPosition[0], cursorPosition[1])) {
            Log.d(TAG, "START SWIPE");
            swipeToggle = true;
            startRealtimeSwipe();
        } else if (!cursorController.isDragging) {
            Log.d(TAG, "START DRAG");
            DispatchEventHelper.checkAndDispatchEvent(
                    CursorAccessibilityService.this,
                    cursorController,
                    serviceUiManager,
                    BlendshapeEventTriggerConfig.EventType.DRAG_TOGGLE,
                    null);
        }
    }

    public void endTouch() {
        int[] cursorPosition = new int[2];
        cursorPosition = getCursorPosition();
        if (isSwiping) {
            Log.d(TAG, "STOP SWIPE");
            stopRealtimeSwipe();
        } else if (cursorController.isDragging) {
            Log.d(TAG, "STOP DRAG");
            DispatchEventHelper.checkAndDispatchEvent(
                    CursorAccessibilityService.this,
                    cursorController,
                    serviceUiManager,
                    BlendshapeEventTriggerConfig.EventType.DRAG_TOGGLE,
                    null);
        }
    }

    private Handler dragToggleHandler = new Handler(Looper.getMainLooper());
    private boolean dragToggleCancelled = false;
    private long dragToggleStartTime;

    // Runnable to handle delayed drag toggle start
    private Runnable dragToggleRunnable = new Runnable() {
        @Override
        public void run() {
            if (!dragToggleCancelled) {
                DispatchEventHelper.checkAndDispatchEvent(
                        CursorAccessibilityService.this,
                        cursorController,
                        serviceUiManager,
                        BlendshapeEventTriggerConfig.EventType.DRAG_TOGGLE,
                        null);
            } else {
                Log.d(TAG, "Drag toggle cancelled");
                DispatchEventHelper.checkAndDispatchEvent(
                        CursorAccessibilityService.this,
                        cursorController,
                        serviceUiManager,
                        BlendshapeEventTriggerConfig.EventType.CURSOR_TOUCH,
                        null);
            }
        }
    };

    int[] lastValidCoords = new int[2];

    private void startRealtimeSwipe() {
        isSwiping = true;
        cursorController.isRealtimeSwipe = true;
//        swipePath = new ArrayList<>();

        new Thread(() -> {
            startUptime = SystemClock.uptimeMillis();
            startTime = System.currentTimeMillis();

            int[] initialPosition = getCursorPosition();
            if (isKeyboardOpen && initialPosition[1] > keyboardBounds.top) {
                checkForPrediction = true;
                // TODO: free up screencapture resources until ^^^
                Log.d(TAG, "kbd open and swipe starting inside of keyboard region");
            }

            if (canInjectEvent(initialPosition[0],  initialPosition[1])) {
                lastValidCoords = initialPosition;
                MotionEvent event = MotionEvent.obtain(
                        startUptime,
                        startUptime,
                        MotionEvent.ACTION_DOWN,
                        initialPosition[0],
                        initialPosition[1],
                        0
                );
                injectMotionEvent(event);
                debugText[0] = "Swiping";
                debugText[1] = "X, Y: (" + initialPosition[0] + ", " + initialPosition[1] + ")";
            } else {
                Log.d(TAG, "Coords do not belong to either senderapp or IME. TODO: Implement for 3rd party apps.");
            }

            long lastCheckTime = System.currentTimeMillis();
            while (isSwiping) {
                int[] cursorPosition = getCursorPosition();
                long now = SystemClock.uptimeMillis();
                try {
                    if (canInjectEvent(cursorPosition[0],  cursorPosition[1])) {
                        lastValidCoords = cursorPosition;
                        MotionEvent event = MotionEvent.obtain(
                                startUptime,
                                now,
                                MotionEvent.ACTION_MOVE,
                                cursorPosition[0],
                                cursorPosition[1],
                                0
                        );
                        injectMotionEvent(event);
                        debugText[0] = "Swiping";
                        debugText[1] = "X, Y: (" + cursorPosition[0] + ", " + cursorPosition[1] + ")";
                    } else {
                        Log.d(TAG, "Coords do not belong to either senderapp or IME. TODO: Implement for 3rd party apps.");
                    }
                } catch (Exception e) {
                    Log.e(TAG, "Error while injecting swipe input event in startRealtimeSwipe: " + e);
                }
                try {
                    Thread.sleep(16); // 60 FPS
                } catch (Exception e) {
                    Log.e(TAG, "Error while sleeping in startRealtimeSwipe: " + e);
                }

                now = System.currentTimeMillis();

                // Check if the button is still being pressed every 500ms
//                if (isSwiping && (now - lastCheckTime) >= 500) {
//                    if (!isSwipeKeyStillPressed()) {
//                        Log.e(TAG, "Button not pressed, manually ending swipe.");
//                        writeToFile.logError(TAG, "Button not pressed, manually ending swipe.");
//                        stopRealtimeSwipe();
//                        break;
//                    }
//                    lastCheckTime = now;
//                }

            }
        }).start();
    }

    private void stopRealtimeSwipe() {
        endUptime = SystemClock.uptimeMillis();
        endTime = System.currentTimeMillis();
        int[] cursorPosition = getCursorPosition();
        serviceUiManager.clearPreviewBitmap();
        new Thread(() -> {
            try {
                if (canInjectEvent(cursorPosition[0],  cursorPosition[1])) {
                    MotionEvent event = MotionEvent.obtain(
                            startUptime,
                            endUptime,
                            MotionEvent.ACTION_UP,
                            cursorPosition[0],
                            cursorPosition[1],
                            0
                    );
                    injectMotionEvent(event);
                    debugText[0] = "Swiping";
                    debugText[1] = "X, Y: (" + cursorPosition[0] + ", " + cursorPosition[1] + ")";
                    Log.d(TAG, "MotionEvent.ACTION_UP @ (" + cursorPosition[0] + ", " + cursorPosition[1] + ")");
                } else {
                    MotionEvent event = MotionEvent.obtain(
                            startUptime,
                            endUptime,
                            MotionEvent.ACTION_UP,
                            lastValidCoords[0],
                            lastValidCoords[1],
                            0
                    );
                    injectMotionEvent(event);
                    debugText[0] = "Swiping";
                    debugText[1] = "X, Y: (" + lastValidCoords[0] + ", " + lastValidCoords[1] + ")";
                    Log.d(TAG, "MotionEvent.ACTION_UP @ (" + lastValidCoords[0] + ", " + lastValidCoords[1] + ")");
                }
            } catch (Exception e) {
                writeToFile.logError(TAG, "ERROR WHILE ENDING SWIPE!!!: sendPointerSync cannot be called from the main thread." + e);
                Log.e(TAG, "sendPointerSync cannot be called from the main thread.", e);
            }
            isSwiping = false;
            cursorController.isRealtimeSwipe = false;
            if (checkForPrediction) {
                checkForNewWord = true;
                checkForNewWordTimeStamp = endTime;
                checkForPrediction = false;
                previousWordPredictionBitmap = null;
                predictionBounds = null;
            }
//            displaySwipeInfo();
        }).start();
    }

    private Handler gestureHandler = new Handler(Looper.getMainLooper());
    private boolean isGestureSwiping = false;
    private final int gestureInterval = 10; // Slightly longer for smoother tracking
    private final LinkedList<int[]> gestureQueue = new LinkedList<>();
    private float lastX, lastY;
    private long gestureStartTime = 0;
    private final long MAX_GESTURE_DURATION = 9000;
    private boolean isGestureInProgress = false; // Tracks if a gesture is still running

    public void startSwipeGesture() {
        if (isGestureSwiping) return;
        isGestureSwiping = true;
        gestureQueue.clear();
        gestureStartTime = SystemClock.uptimeMillis();
        isGestureInProgress = false;

        int[] pos = getCursorPosition();
        lastX = pos[0];
        lastY = pos[1];

        simulateTouchDown(lastX, lastY);

        gestureHandler.post(updateSwipeRunnable);
    }

    private Runnable updateSwipeRunnable = new Runnable() {
        @Override
        public void run() {
            if (!isGestureSwiping) return;

            // Add latest cursor position to the queue
            gestureQueue.add(getCursorPosition());

            if (!isGestureInProgress && gestureQueue.size() > 1) {
                dispatchQueuedGestures();
            }

            // Keep adding points while a gesture is in progress
            gestureHandler.post(this);
        }
    };

    private void dispatchQueuedGestures() {
        if (gestureQueue.isEmpty() || isGestureInProgress) return;
        isGestureInProgress = true;

        Path path = new Path();
        path.moveTo(lastX, lastY);

        // Use all points collected in the queue to form a smooth segment
        while (!gestureQueue.isEmpty()) {
            int[] next = gestureQueue.poll();
            path.lineTo(next[0], next[1]);
            lastX = next[0];
            lastY = next[1];
        }

        long newStartTime = lastStroke == null ? 0 : lastStroke.getStartTime() + lastStroke.getDuration();

        GestureDescription.Builder builder = new GestureDescription.Builder();

        if (lastStroke == null || !lastStroke.willContinue()) {
            lastStroke = new GestureDescription.StrokeDescription(path, 0, gestureInterval, true);
        } else {
            lastStroke = lastStroke.continueStroke(path, newStartTime, gestureInterval, true);
        }

        builder.addStroke(lastStroke);
        dispatchGesture(builder.build(), new GestureResultCallback() {
            @Override
            public void onCompleted(GestureDescription gesture) {
                isGestureInProgress = false;
                if (isGestureSwiping) {
                    dispatchQueuedGestures(); // Immediately dispatch next segment if points exist
                }
            }
        }, null);
    }

    // 🔄 Restart Gesture if near 10s limit
//    private void restartGesture() {
//        Log.d("GESTURE", "Restarting gesture to avoid 10s limit.");
//
//        int[] pos = getCursorPosition();
//        stopSwipeGesture();
//
//        gestureHandler.postDelayed(() -> startSwipeGesture(), 15);
//    }

    public void stopSwipeGesture() {
        if (!isGestureSwiping) return;
        isGestureSwiping = false;

        int[] pos = getCursorPosition();
        gestureQueue.add(pos);

        dispatchQueuedGestures();
        gestureHandler.removeCallbacks(updateSwipeRunnable);

        if (lastStroke != null && lastStroke.willContinue()) {
            Path path = new Path();
            path.moveTo(lastX, lastY);
            path.lineTo(pos[0], pos[1]);

            long newStartTime = lastStroke.getStartTime() + lastStroke.getDuration();

            GestureDescription.Builder builder = new GestureDescription.Builder();
            lastStroke = lastStroke.continueStroke(path, newStartTime, gestureInterval, false);

            builder.addStroke(lastStroke);
            dispatchGesture(builder.build(), new GestureResultCallback() {
                @Override
                public void onCompleted(GestureDescription gesture) {
                    Log.d("GESTURE", "ACTION_UP Completed");
                }
            }, null);
        }
    }

    private GestureDescription.StrokeDescription lastStroke;
//    private float lastX, lastY;  // Track last touch position
//
//
    // Start the gesture (ACTION_DOWN)
    public void simulateTouchDown(float x, float y) {
        if (isGestureSwiping) return; // Prevent multiple calls
        isGestureSwiping = true;
        gestureQueue.clear(); // Ensure old movements are discarded
        lastX = x;
        lastY = y;

        Path path = new Path();
        path.moveTo(x, y);

        GestureDescription.Builder builder = new GestureDescription.Builder();
        lastStroke = new GestureDescription.StrokeDescription(path, 0, gestureInterval, true); // First stroke, will continue

        builder.addStroke(lastStroke);
        dispatchGesture(builder.build(), new GestureResultCallback() {
            @Override
            public void onCompleted(GestureDescription gesture) {
                Log.d("GESTURE", "ACTION_DOWN Completed at " + x + ", " + y);
            }
        }, null);
    }

    // Unified MotionEvent injection method
    private void injectMotionEvent(MotionEvent event) {
        if (Build.VERSION.SDK_INT > Build.VERSION_CODES.S) { // Android 12 (API 31)
            Log.d(TAG, "[666] Sending MotionEvent to IME");
            sendMotionEventToIME(event);
        } else {
            try {
                instrumentation.sendPointerSync(event);
                Log.d(TAG, "MotionEvent sent: (" + event.getX() + ", " + event.getY() + ", action=" + event.getAction() + ")");
            } catch (Exception e) {
                Log.e(TAG, "Failed to send MotionEvent(" + event.getX() + ", " + event.getY() + ", action=" + event.getAction() + ")", e);
            }
        }
    }
    private void sendMotionEventToIME(MotionEvent event) {
        Log.d(TAG, "[666] Sending MotionEvent to IME");
        Intent intent = new Intent("com.headswype.ACTION_SEND_EVENT");
        intent.setPackage("org.dslul.openboard.inputmethod.latin"); // Target the IME app
        intent.putExtra("x", event.getX());
        intent.putExtra("y", event.getY());
        intent.putExtra("action", event.getAction());
        intent.putExtra("downTime", event.getDownTime());
        intent.putExtra("eventTime", event.getEventTime());
        sendBroadcast(intent, "com.headswype.permission.SEND_EVENT"); // Ensure only apps with the correct permission can send
    }
    public int getNavigationBarHeight(Context context) {
        Resources resources = context.getResources();
        int resourceId = resources.getIdentifier("navigation_bar_height", "dimen", "android");
        if (resourceId > 0) {
            return resources.getDimensionPixelSize(resourceId);
        }
        return 0; // Return 0 if no navigation bar is present
    }
    private int navbarHeight = 0;
    // Check if events can be injected into the window at (x, y)
    public boolean canInjectEvent(float x, float y) {
        for (AccessibilityWindowInfo window : getWindows()) {
            // Get the bounds of the window
            Rect bounds = new Rect();
            window.getBoundsInScreen(bounds);

            // Check if the coordinates fall within this window
            if (bounds.contains((int) x, (int) y)) {
                if (isInjectableWindow(window)) {
                    navbarHeight = getNavigationBarHeight(this);
                    Log.d(TAG, "Injectable window found at (" + x + ", " + y + "). bounds" + bounds + " _keyboardbounds: " + _keyboardBounds + " keyboardBounds: " + keyboardBounds);
                    return true;
                } else {
                    Log.d(TAG, "Window at (" + x + ", " + y + ") is not injectable.");
                    return false;
                }
            }
        }

        Log.d(TAG, "No window found at (" + x + ", " + y + ").");
        return false;
    }

    // Helper method to check if a window is injectable
    private boolean isInjectableWindow(AccessibilityWindowInfo window) {
        if (window == null) {
//            Log.e(TAG, "isInjectableWindow: Window is null.");
            return false;
        }

        AccessibilityNodeInfo rootNode = window.getRoot();
        if (rootNode == null) {
//            Log.e(TAG, "isInjectableWindow: Root node is null for the window.");
            return false;
        }

        CharSequence packageName = rootNode.getPackageName();
        if (packageName == null) {
//            Log.e(TAG, "isInjectableWindow: Package name is null for the root node.");
            return false;
        }

//        Log.d(TAG, "isInjectableWindow: Found package " + packageName);
        return isMyAppPackage(packageName.toString());
    }

    // Helper method to check if a package belongs to your apps
    private boolean isMyAppPackage(String packageName) {
        String[] myApps = {
//                "com.google.projectgameface",
                "org.dslul.openboard.inputmethod.latin"
        };

        for (String myApp : myApps) {
            if (packageName.equals(myApp)) {
                return true;
            }
        }
        return false;
    }

    public double getDistanceBetweenPoints(double x1, double y1, double x2, double y2) {
        return Math.sqrt((y2 - y1) * (y2 - y1) + (x2 - x1) * (x2 - x1));
    }

    private boolean isSwipeKeyStillPressed() {
        return keyStates.get(KeyEvent.KEYCODE_BUTTON_A, false) || keyStates.get(KeyEvent.KEYCODE_ENTER, false) || keyStates.get(KeyEvent.KEYCODE_1, false) || swipeToggle;
    }


    private int[] getCursorPosition() {
        return cursorController.getCursorPositionXY();
    }

    /** old event inject method, requires platform signed app and INJECT_EVENTS perm. */
    private void injectInputEvent(MotionEvent event) {
        try {
            InputManager inputManager = (InputManager) this.getSystemService(Context.INPUT_SERVICE);
            Class<?> inputManagerClass = Class.forName("android.hardware.input.InputManager");
            Method injectInputEventMethod = inputManagerClass.getMethod("injectInputEvent", InputEvent.class, int.class);
            injectInputEventMethod.setAccessible(true);

            // INJECT_INPUT_EVENT_MODE_ASYNC is 0
            injectInputEventMethod.invoke(inputManager, event, 0);
        } catch (Exception e) {
            Log.e(TAG, "Error while injecting input event: " + e);
            e.printStackTrace();
        }
    }



    // Class variables
    private MediaProjection mediaProjection;
    private VirtualDisplay virtualDisplay;
    private MediaProjectionManager projectionManager;
    private ImageReader imageReader;
    private int screenWidth, screenHeight, screenDensity;
    private Handler backgroundHandlerMP;
    private HandlerThread handlerThreadMP;

    private boolean attemptScreenCaptureSetup() {
        if (startMediaProjectionBackgroundThread() && setupImageReader() && setupVirtualDisplay()) {
            Log.d(TAG, "Screen capture setup.");
            return true;
        } else {
            cleanupScreenCapture();
            return false;
        }
    }

    private void cleanupScreenCapture() {
        if (virtualDisplay != null) {
            virtualDisplay.release();
            virtualDisplay = null;
        }
        if (imageReader != null) {
            imageReader.close();
            imageReader = null;
        }
        if (mediaProjection != null) {
            mediaProjection.stop();
            mediaProjection = null;
        }
        stopMediaProjectionBackgroundThread();
    }

    private boolean setupImageReader() {
        try {
            DisplayMetrics metrics = new DisplayMetrics();
            windowManager.getDefaultDisplay().getRealMetrics(metrics);
            int screenWidth = metrics.widthPixels;
            int screenHeight = metrics.heightPixels;
            int screenDensity = metrics.densityDpi;
            imageReader = ImageReader.newInstance(screenWidth, screenHeight, PixelFormat.RGBA_8888, 2);
            return true;
        } catch (Exception e) {
            writeToFile.logError(TAG, "setupImageReader() failed: " + e);
            Log.e(TAG, "setupImageReader() failed: " + e);
            return false;
        }
    }

    /**
     * Create a virtual display to capture the screen.
     * @return success: true if the virtual display was successfully created, false otherwise
     */
    private boolean setupVirtualDisplay() {
        if (mediaProjection == null) {
            Log.e(TAG, "setupVirtualDisplay() failed: mediaProjection is null");
            return false;
        }
        try {
            // Register the MediaProjection.Callback for cleanup on stop
            mediaProjection.registerCallback(new MediaProjection.Callback() {
                @Override
                public void onStop() {
                    Log.d(TAG, "MediaProjection stopped");
                    cleanupScreenCapture(); // Custom method for cleanup
                }
            }, backgroundHandlerMP);

            // Create a virtual display to capture the screen
            virtualDisplay = mediaProjection.createVirtualDisplay("ScreenCapture",
                    imageReader.getWidth(), imageReader.getHeight(), getResources().getDisplayMetrics().densityDpi,
                    DisplayManager.VIRTUAL_DISPLAY_FLAG_AUTO_MIRROR,
                    imageReader.getSurface(),
                    new VirtualDisplay.Callback() {
                        @Override
                        public void onPaused() {
                            Log.d(TAG, "VirtualDisplay paused");
                        }

                        @Override
                        public void onResumed() {
                            Log.d(TAG, "VirtualDisplay resumed");
                        }

                        @Override
                        public void onStopped() {
                            Log.d(TAG, "VirtualDisplay stopped");
                        }
                    },
                    backgroundHandlerMP);
            Log.d(TAG, "setupVirtualDisplay() succeeded");
            return true;
        } catch (Exception e) {
            writeToFile.logError(TAG, "setupVirtualDisplay() failed: " + e);
            Log.e(TAG, "setupVirtualDisplay() failed: " + e);
            return false;
        }
    }

    private boolean startMediaProjectionBackgroundThread() {
        try {
            if (backgroundHandlerMP != null) {
                stopMediaProjectionBackgroundThread();
            }
            handlerThreadMP = new HandlerThread("ScreenCaptureThread");
            handlerThreadMP.start();
            backgroundHandlerMP = new Handler(handlerThreadMP.getLooper());
            return true;
        } catch (Exception e) {
            writeToFile.logError(TAG, "startBackgroundThread() failed: " + e);
            Log.e(TAG, "startBackgroundThread() failed: " + e);
            return false;
        }
    }

    private void stopMediaProjectionBackgroundThread() {
        if (handlerThreadMP != null) {
            handlerThreadMP.quitSafely();
            try {
                handlerThreadMP.join();
                handlerThreadMP = null;
                backgroundHandlerMP = null;
            } catch (InterruptedException e) {
                Thread.currentThread().interrupt();  // Restore the interrupt status
                Log.e(TAG, "Thread interrupted while stopping handlerThreadMP: " + e);
                writeToFile.logError(TAG, "Thread interrupted while stopping handlerThreadMP: " + e);
            }
        }
    }
    private Image image = null;
    private Bitmap getScreenCaptureBitmap() {
        try {
            if (image != null) {
                image.close();
                image = null;
            }
            image = imageReader.acquireLatestImage();
            if (image == null) return null;

            // Get the necessary information from the image
            int width = image.getWidth();
            int height = image.getHeight();
            Image.Plane[] planes = image.getPlanes();
            ByteBuffer buffer = planes[0].getBuffer();
            int pixelStride = planes[0].getPixelStride();
            int rowStride = planes[0].getRowStride();

            // Create a bitmap with the correct width and height
            Bitmap bitmap = Bitmap.createBitmap(width, height, Bitmap.Config.ARGB_8888);
            bitmap.copyPixelsFromBuffer(buffer);
            // Handle row padding
            int rowPadding = rowStride - pixelStride * width;
            int[] pixels = new int[width * height];

            buffer.rewind();
            for (int y = 0; y < height; y++) {
                int offset = y * width;
                for (int x = 0; x < width; x++) {
                    int pixel = 0;
                    pixel |= (buffer.get() & 0xFF) << 16; // Red
                    pixel |= (buffer.get() & 0xFF) << 8;  // Green
                    pixel |= (buffer.get() & 0xFF);       // Blue
                    pixel |= (buffer.get() & 0xFF) << 24; // Alpha
                    pixels[offset + x] = pixel;
                }
                // Skip any padding bytes at the end of the row
                buffer.position(buffer.position() + rowPadding);
            }

            // Set pixels in the bitmap
            bitmap.setPixels(pixels, 0, width, 0, 0, width, height);

            // Close the image to prevent memory leaks
            image.close();
            image = null;

            return bitmap;
        } catch (Exception e) {
            writeToFile.logError(TAG, "captureScreenshot() failed: " + e);
            Log.e(TAG, "captureScreenshot() failed: " + e);
            return null;
        } finally {
            if (image != null) {
                image.close(); // Close image to prevent maxImages limit
                image = null;
            }
        }
    }

    private Bitmap cropBitmapToRect(Bitmap originalBitmap, Rect region) {
        // Ensure the Rect is within the bounds of the original Bitmap
        int left = Math.max(0, region.left);
        int top = Math.max(0, region.top);
        int right = Math.min(originalBitmap.getWidth(), region.right);
        int bottom = Math.min(originalBitmap.getHeight(), region.bottom);

        // Check if the cropped area is valid
        if (left >= right || top >= bottom) {
            Log.e(TAG, "Invalid crop region");
            return null;
        }

        // Create a cropped Bitmap
        return Bitmap.createBitmap(originalBitmap, left, top, right - left, bottom - top);
    }

    public static Bitmap replaceColorWithTransparent(Bitmap original) {
        // Get the color of the top-left pixel (0,0)
        int targetColor = original.getPixel(0, 0);

        // Create a mutable copy of the original bitmap
        Bitmap resultBitmap = original.copy(Bitmap.Config.ARGB_8888, true);

        // Iterate over each pixel in the bitmap
        for (int x = 0; x < resultBitmap.getWidth(); x++) {
            for (int y = 0; y < resultBitmap.getHeight(); y++) {
                // Get the current pixel color
                int pixelColor = resultBitmap.getPixel(x, y);

                // Replace the target color with transparent
                if (pixelColor == targetColor) {
                    resultBitmap.setPixel(x, y, Color.TRANSPARENT);
                }
            }
        }

        return resultBitmap;
    }

    private void saveScreenshot() {
        Bitmap screenshot = getScreenCaptureBitmap();
        Bitmap croppedScreenshot = cropBitmapToRect(screenshot, keyboardBounds);
        if (croppedScreenshot != null) {
            writeToFile.saveBitmap(croppedScreenshot);
        }
    }

    private Bitmap previousWordPredictionBitmap = null;
    private Rect predictionBounds = new Rect();
    private boolean previousWordPredictionCheckRunning = false;
    private int WORD_PREDICTION_DELAY = 500;

    private void checkForWordPrediction() {

        new Thread(() -> {
            try {
                previousWordPredictionCheckRunning = true;
                while (checkForPrediction) {
                    int[] cursorPosition = cursorController.getCursorPositionXY();
                    Bitmap screenshot = getScreenCaptureBitmap();
                    if (screenshot == null) {
                        Log.e(TAG, "Screenshot is null.");
                        continue;
                    }
                    Rect cropWordPredictionRegion = new Rect(
                            keyboardBounds.right / 4,
                            keyboardBounds.top,
                            keyboardBounds.right - (keyboardBounds.right / 4),
                            keyboardBounds.top + (keyboardBounds.height() / 6)
                    );
                    // if cursorPosition is within the word prediction region, stop the task
                    if (cursorPosition[0] >= cropWordPredictionRegion.left && cursorPosition[0] <= cropWordPredictionRegion.right && cursorPosition[1] >= cropWordPredictionRegion.top && cursorPosition[1] <= cropWordPredictionRegion.bottom) {
                        Log.d(TAG, "Cursor is within word prediction region.");
                        continue;
                    }
                    Bitmap croppedScreenshot = replaceColorWithTransparent(cropBitmapToRect(screenshot, cropWordPredictionRegion));
                    if (previousWordPredictionBitmap != null && previousWordPredictionBitmap.sameAs(croppedScreenshot)) {
                        Log.d(TAG, "Word prediction bitmap is the same as previous.");
                        continue;
                    }
                    previousWordPredictionBitmap = croppedScreenshot;
                    Rect showPredictionRegion = new Rect(
                            0,
                            keyboardBounds.top + (keyboardBounds.height() / 3) - croppedScreenshot.getHeight(),
                            keyboardBounds.width(),
                            keyboardBounds.top + (keyboardBounds.height() / 3) + croppedScreenshot.getHeight()
                    );
                    Log.d(TAG, "Showing word prediction region: " + showPredictionRegion);
                    predictionBounds = showPredictionRegion;
                    updateCanvas = true;
//                    writeToFile.saveBitmap(croppedScreenshot);

                    Thread.sleep(1);
                }
                previousWordPredictionBitmap = null;
                previousWordPredictionCheckRunning = false;
            } catch (InterruptedException e) {
                Thread.currentThread().interrupt();
                Log.e(TAG, "Thread interrupted while waiting to stop task: " + e);
                writeToFile.logError(TAG, "Thread interrupted while waiting to stop task: " + e);
                previousWordPredictionBitmap = null;
                previousWordPredictionCheckRunning = false;
            } catch (Exception e) {
                Log.e(TAG, "Error while checking for word prediction: " + e);
                writeToFile.logError(TAG, "Error while checking for word prediction: " + e);
                previousWordPredictionBitmap = null;
                previousWordPredictionCheckRunning = false;
            }
        }).start();
    }

    private boolean checkForPrediction = false;
    private boolean updateCanvas = false;

}<|MERGE_RESOLUTION|>--- conflicted
+++ resolved
@@ -300,21 +300,6 @@
                     RECEIVER_EXPORTED);
             registerReceiver(resetDebuggingStatsReciever, new IntentFilter("RESET_DEBUGGING_STATS"),
                     RECEIVER_EXPORTED);
-<<<<<<< HEAD
-//            registerReceiver(screenCaptureReceiver, new IntentFilter("SCREEN_CAPTURE_PERMISSION_RESULT"),
-//                    RECEIVER_EXPORTED);
-//            registerReceiver(changeServiceStateReceiver, new IntentFilter("CHANGE_SERVICE_STATE"));
-//            registerReceiver(requestServiceStateReceiver, new IntentFilter("REQUEST_SERVICE_STATE"));
-//            registerReceiver(loadSharedConfigBasicReceiver, new IntentFilter("LOAD_SHARED_CONFIG_BASIC"));
-//            registerReceiver(loadSharedConfigGestureReceiver, new IntentFilter("LOAD_SHARED_CONFIG_GESTURE"));
-//            registerReceiver(enableScorePreviewReceiver, new IntentFilter("ENABLE_SCORE_PREVIEW"));
-//            registerReceiver(serviceUiManager.flyInWindowReceiver, new IntentFilter("FLY_IN_FLOAT_WINDOW"));
-//            registerReceiver(serviceUiManager.flyOutWindowReceiver, new IntentFilter("FLY_OUT_FLOAT_WINDOW"));
-//            registerReceiver(profileChangeReceiver, new IntentFilter("PROFILE_CHANGED"));
-//            registerReceiver(resetDebuggingStatsReciever, new IntentFilter("RESET_DEBUGGING_STATS"));
-//            registerReceiver(screenCaptureReceiver, new IntentFilter("SCREEN_CAPTURE_PERMISSION_RESULT"));
-=======
->>>>>>> 267f1012
     }
 
     /** Get current service state. */
